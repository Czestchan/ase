--- conflicted
+++ resolved
@@ -26,12 +26,6 @@
 oldlibs:
   image: registry.gitlab.com/ase/ase:ase-oldlibs
   script:
-<<<<<<< HEAD
-    - python --version
-    - pip install numpy==1.10.4 scipy==0.17.1 matplotlib==2.0.0
-    - pip install pytest pytest-xdist
-=======
->>>>>>> 9c0aa91f
     - pip install --no-deps .
     - ase test
 
@@ -93,16 +87,7 @@
 .conda:
   image: registry.gitlab.com/ase/ase:ase-anaconda
   script:
-<<<<<<< HEAD
-    - python --version
-    - apt-get update
-    - echo $PATH
-    - export PATH=/opt/conda/bin:$PATH
-    - conda install -yq pip wheel numpy scipy==1.2.1 matplotlib flask pytest pytest-xdist
-    - pip install .
-=======
     - pip install . --no-deps
->>>>>>> 9c0aa91f
     - ase test --strict
 
 # Should be same image as python_3_tests except
