--- conflicted
+++ resolved
@@ -2,15 +2,9 @@
   - postgres:latest
 
 variables:
-<<<<<<< HEAD
-  POSTGRES_DB: y
-  POSTGRES_USER: ase
-  POSTGRES_PASSWORD: "pw"
-=======
   POSTGRES_DB: testase
   POSTGRES_USER: ase
   POSTGRES_PASSWORD: "ase"
->>>>>>> 573be5f0
 
 python_2_7_tests:
   image: python:2.7
