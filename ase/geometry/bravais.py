--- conflicted
+++ resolved
@@ -105,14 +105,8 @@
                                  npoints=0)
         return bandpath.plot(dimension=self.ndim, **plotkwargs)
 
-<<<<<<< HEAD
-    def bandpath(self, path=None, npoints=None,
-                 special_points=None, density=None,
-                 transformation=None):
-=======
     def bandpath(self, path=None, npoints=None, special_points=None,
-                 density=None):
->>>>>>> 93e960a7
+                 density=None, transformation=None):
         if special_points is None:
             special_points = self.get_special_points()
 
