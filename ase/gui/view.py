--- conflicted
+++ resolved
@@ -332,15 +332,10 @@
     def rotate_window(self):
         Rotate(self)
 
-<<<<<<< HEAD
-    def colors_window(self):
+    def colors_window(self, key=None):
         win = ColorWindow(self)
         self.register_vulnerable(win)
         return win
-=======
-    def colors_window(self, key=None):
-        return ColorWindow(self)
->>>>>>> 20d4301a
 
     def focus(self, x=None):
         if self.images.natoms == 0 and not self.window['toggle-show-unit-cell']:
