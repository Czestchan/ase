"""Structure optimization. """

from ase.optimize.mdmin import MDMin
from ase.optimize.fire import FIRE
from ase.optimize.lbfgs import LBFGS, LBFGSLineSearch
from ase.optimize.bfgslinesearch import BFGSLineSearch
from ase.optimize.bfgs import BFGS
from ase.optimize.oldqn import GoodOldQuasiNewton
from ase.optimize.gpmin.gpmin import GPMin
from ase.optimize.berny import Berny
from ase.optimize.ode import ODE12r
<<<<<<< HEAD

=======
>>>>>>> b39a9ba5
QuasiNewton = BFGSLineSearch

__all__ = ['MDMin', 'FIRE', 'LBFGS',
           'LBFGSLineSearch', 'BFGSLineSearch', 'BFGS',
           'GoodOldQuasiNewton', 'QuasiNewton', 'GPMin',
           'Berny', 'ODE12r']<|MERGE_RESOLUTION|>--- conflicted
+++ resolved
@@ -9,10 +9,6 @@
 from ase.optimize.gpmin.gpmin import GPMin
 from ase.optimize.berny import Berny
 from ase.optimize.ode import ODE12r
-<<<<<<< HEAD
-
-=======
->>>>>>> b39a9ba5
 QuasiNewton = BFGSLineSearch
 
 __all__ = ['MDMin', 'FIRE', 'LBFGS',
