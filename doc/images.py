<<<<<<< HEAD
# creates: ase/ag.png ase/dft/water_divide_surf.png
from urllib.request import urlretrieve
=======
import os.path
from urllib import urlretrieve

url = 'http://wiki.fysik.dtu.dk/ase-files/'


>>>>>>> 2c61df73
def setup(app):
    pass
    
for file in ['ase/ag.png',
             'ase/dft/water_divide_surf.png',
             'ase/ase-talk.pdf']:
    if os.path.isfile(file):
        continue
    urlretrieve(url + os.path.basename(file), file)<|MERGE_RESOLUTION|>--- conflicted
+++ resolved
@@ -1,14 +1,9 @@
-<<<<<<< HEAD
-# creates: ase/ag.png ase/dft/water_divide_surf.png
+import os.path
 from urllib.request import urlretrieve
-=======
-import os.path
-from urllib import urlretrieve
 
 url = 'http://wiki.fysik.dtu.dk/ase-files/'
 
 
->>>>>>> 2c61df73
 def setup(app):
     pass
     
